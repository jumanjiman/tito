--- conflicted
+++ resolved
@@ -677,12 +677,10 @@
         except TitoException, e:
             error_out(e.message)
 
-<<<<<<< HEAD
-=======
     def _validate_options(self):
         if self.options.keep_version and self.options.use_version:
             error_out("Cannot combine --keep-version and --use-version")
->>>>>>> 3a621a9c
+
 
 class InitModule(BaseCliModule):
     """ CLI Module for initializing a project for use with tito. """
